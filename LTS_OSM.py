--- conflicted
+++ resolved
@@ -27,20 +27,7 @@
 # from mpl_toolkits.axes_grid1 import make_axes_locatable
 # import matplotlib
 
-<<<<<<< HEAD
-# import lts calculation functions
-from lts_functions import (biking_permitted, is_separated_path, is_bike_lane, parking_present,
-                           bike_lane_analysis_no_parking, bike_lane_analysis_with_parking,
-                           mixed_traffic)
-
-# %% Extract OSM tags to use in download
-
-# load the data
-dataFile = 'Cambridge'
-# dataFile = 'Boston'
-=======
 import lts_functions as lts
->>>>>>> 1c7ad9d3
 
 dataFolder = 'data'
 queryFolder = 'query'
