--- conflicted
+++ resolved
@@ -60,11 +60,7 @@
 # Assumed speeds are worst in Cambridge - FIXME use larger region
 speed1:
   condition: (`highway` == 'primary')
-<<<<<<< HEAD
   speed: 35
-=======
-  speed: 40
->>>>>>> 699103fd
   rule_message: Assumed
 speed2:
   condition: (`highway` == 'primary_link')
